--- conflicted
+++ resolved
@@ -2,52 +2,8 @@
 dist: trusty
 language: php
 php:
-<<<<<<< HEAD
-  - 7.1
-  - 7.2
-
-env:
-  global:
-    - DRIVER_VERSION="stable"
-    - ADAPTER_VERSION="^1.0.0"
-
-sudo: true
-
-services:
-  - mongodb
-  - mysql
-
-matrix:
-  fast_finish: true
-  include:
-    - php: 7.1
-      addons:
-        apt:
-          sources:
-            - sourceline: "deb [arch=amd64] https://repo.mongodb.org/apt/ubuntu trusty/mongodb-org/3.4 multiverse"
-              key_url: "https://www.mongodb.org/static/pgp/server-3.4.asc"
-            - "mongodb-upstart"
-          packages: ['mongodb-org-server']
-    - php: 7.2
-      addons:
-        apt:
-          sources:
-            - sourceline: "deb [arch=amd64] https://repo.mongodb.org/apt/ubuntu trusty/mongodb-org/3.4 multiverse"
-              key_url: "https://www.mongodb.org/static/pgp/server-3.4.asc"
-            - "mongodb-upstart"
-          packages: ['mongodb-org-server']
-
-before_script:
-  - if [[ ${TRAVIS_PHP_VERSION:0:2} == "7." ]]; then pecl install -f mongodb-${DRIVER_VERSION}; fi
-  - if [[ ${TRAVIS_PHP_VERSION:0:2} == "7." ]]; then composer config "platform.ext-mongo" "1.6.16" && composer require "alcaeus/mongo-php-adapter=${ADAPTER_VERSION}"; fi
-  - mysql -e 'create database unittest;'
-  - service mongod start
-  - travis_retry composer self-update
-  - travis_retry composer install --no-interaction
-=======
   - "7.2"
   - "7.1"
-  - "7.0"
 
 services:
   - docker
@@ -71,7 +27,6 @@
   - docker-compose version
   - docker-compose up --build -d
   - docker ps -a
->>>>>>> 9d5398b1
 
 script:
   - docker-compose up --exit-code-from php